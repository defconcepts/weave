--- conflicted
+++ resolved
@@ -932,14 +932,8 @@
 # TODO: Handle relative paths for args
 # TODO: Handle args with spaces
 tls_arg() {
-<<<<<<< HEAD
-    PROXY_VOLUMES="$PROXY_VOLUMES -v $2:/home/weave/tls/$3.pem"
+    PROXY_VOLUMES="$PROXY_VOLUMES -v $2:/home/weave/tls/$3.pem:ro"
     PROXY_ARGS="$PROXY_ARGS $1 /home/weave/tls/$3.pem"
-=======
-    filename=${3:-$2}
-    PROXY_VOLUMES="$PROXY_VOLUMES -v $1:/home/weave/tls/$filename.pem:ro"
-    PROXY_ARGS="$PROXY_ARGS --tls$2 /home/weave/tls/$filename.pem"
->>>>>>> 360c0cb6
 }
 
 proxy_args() {
