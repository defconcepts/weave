--- conflicted
+++ resolved
@@ -69,13 +69,7 @@
 
     host1$ weave launch
 
-<<<<<<< HEAD
 Next we configure our environment so that containers launched via the
-=======
-this runs the weave router, DNS and Docker API proxy, each in their
-own container. Next we configure our `DOCKER_HOST` environment
-variable to point to the proxy, so that containers launched via the
->>>>>>> b81fce32
 docker command line are automatically attached to the weave network:
 
     host1$ eval $(weave proxy-env)
@@ -108,18 +102,10 @@
 supplying multiple addresses, separated by spaces. And we can
 [add peers dynamically](http://docs.weave.works/weave/latest_release/features.html#dynamic-topologies).
 
-<<<<<<< HEAD
 Weave must be started once per host. The relevant container images are
 pulled down on demand, but if you wish you can preload them by running
 `weave setup` - this is particularly useful for automated deployments,
 and ensures that there are no delays during later operations.
-=======
-The router, DNS and Docker API proxy need to be started once per
-host. The relevant container images are pulled down on demand, but if
-you wish you can preload them by running `weave setup` - this is
-particularly useful for automated deployments, and ensures that there
-are no delays during later operations.
->>>>>>> b81fce32
 
 Now that we've got everything set up, let's see whether our containers
 can talk to each other...
